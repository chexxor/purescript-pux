--- conflicted
+++ resolved
@@ -91,13 +91,8 @@
 onBlur :: forall action eff. Handler KeyboardEvent (KeyboardEvent -> action) (dom :: DOM, channel :: CHANNEL | eff) -> Attrs
 onBlur (Handler actions effects) = makeHandler "onBlur" effects $ \ev -> actions
 
-<<<<<<< HEAD
 onChange :: forall action eff. Handler ChangeEvent (ChangeEvent -> action) (dom :: DOM, channel :: CHANNEL | eff) -> Attrs
 onChange (Handler actions fx) = makeHandler "onChange" fx $ \ev -> map (\a -> a ev) actions
-=======
-onChange :: forall action eff. Handler KeyboardEvent (KeyboardEvent -> action) (dom :: DOM, channel :: CHANNEL | eff) -> Attrs
-onChange (Handler actions effects) = makeHandler "onChange" effects $ \ev -> actions
->>>>>>> f9493642
 
 onInput :: forall action eff. Handler KeyboardEvent (KeyboardEvent -> action) (dom :: DOM, channel :: CHANNEL | eff) -> Attrs
 onInput (Handler actions effects) = makeHandler "onInput" effects $ \ev -> actions
